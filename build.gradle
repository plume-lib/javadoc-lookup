plugins {
  id("java")
  id("application")

  // To create a fat jar build/libs/...-all.jar, run: ./gradlew shadowJar
  id("com.gradleup.shadow").version("9.2.2")

  // Code formatting; defines targets "spotlessApply" and "spotlessCheck"
  // Version 8.0.0 and later requires Java 17+.
  id("com.diffplug.spotless").version("8.0.0")

  // Error Prone linter
  id("net.ltgt.errorprone").version("4.3.0") apply false

  // TODO: reinstate when all PMD warnings have been addressed.
  // // PMD linter
  // id("pmd")

  // Checker Framework pluggable type-checking
  id("org.checkerframework").version("0.6.60")
}

repositories {
  mavenCentral()
  maven { url = "https://central.sonatype.com/repository/maven-snapshots/" }
  gradlePluginPortal()
}

ext {
  errorproneVersion = "2.43.0"
  isJava17orHigher = JavaVersion.current() >= JavaVersion.VERSION_17
  isJava21orHigher = JavaVersion.current() >= JavaVersion.VERSION_21
}

dependencies {
  // findbugs is used by Jsoup, needed to avoid compilation warnings.
  implementation("com.google.code.findbugs:jsr305:3.0.2")
  implementation("org.jsoup:jsoup:1.21.2")
  implementation("org.plumelib:plume-util:1.11.0")
}

application {
  mainClass = "org.plumelib.javadoclookup.CreateJavadocIndex"
}

java {
  sourceCompatibility = JavaVersion.VERSION_11
  targetCompatibility = JavaVersion.VERSION_11
}

spotless {
  format "misc", {
    // define the files to apply `misc` to
    target("*.md", ".gitignore")

    // define the steps to apply to those files
    trimTrailingWhitespace()
    leadingTabsToSpaces(2)
    endWithNewline()
  }
  java {
    targetExclude("**/WeakIdentityHashMap.java")
    googleJavaFormat()
    formatAnnotations()
  }
  groovyGradle {
    target("**/*.gradle")
    greclipse()  // which formatter Spotless should use to format .gradle files.
    leadingTabsToSpaces(2)
    trimTrailingWhitespace()
    // endWithNewline() // Don't want to end empty files with a newline
  }
}

// Error Prone linter

<<<<<<< HEAD
tasks.withType(JavaCompile).configureEach {
  options.forkOptions.jvmArgs += "-Xmx6g"
  options.compilerArgs << "-Werror"
  // "-processing" avoids javac warning "No processor claimed any of these annotations".
  // "-Xlint:-options" is because of JDK 21 warning "source value 8 is obsolete..."
  if (isJava21orHigher) {
    options.compilerArgs << "-Xlint:all,-processing,-options,-this-escape"
  } else {
    options.compilerArgs << "-Xlint:all,-processing,-options"
  }
}
=======
>>>>>>> e26e3b19
if (isJava21orHigher) {
  apply plugin: "net.ltgt.errorprone"
  dependencies {
    errorprone("com.google.errorprone:error_prone_core:${errorproneVersion}")
  }
  tasks.withType(JavaCompile).configureEach {
<<<<<<< HEAD
    options.errorprone {
      disable("ExtendsObject")  // Incorrect when using the Checker Framework.
=======
    // "-processing" avoids javac warning "No processor claimed any of these annotations".
    options.compilerArgs << "-Xlint:all,-processing" << "-Werror"
    options.errorprone {
      disable("ExtendsObject")  // Incorrect when using the Checker Framework
>>>>>>> e26e3b19
      disable("ReferenceEquality") // Use Interning Checker instead.
    }
  }
}

// TODO: reinstate when all PMD warnings have been addressed.
// // PMD linter
//
// pmd {
//   toolVersion = "7.17.0"
//   ruleSetFiles =(files("${rootDir}/.pmd-ruleset.xml"))
//   consoleOutput = true
//   ignoreFailures = false
//   incrementalAnalysis = true
// }


// Checker Framework pluggable type-checking

apply plugin: "org.checkerframework"

checkerFramework {
  checkers = [
    // No need to run CalledMethodsChecker, because ResourceLeakChecker does so.
    // "org.checkerframework.checker.calledmethods.CalledMethodsChecker",
    "org.checkerframework.checker.formatter.FormatterChecker",
    "org.checkerframework.checker.index.IndexChecker",
    "org.checkerframework.checker.interning.InterningChecker",
    "org.checkerframework.checker.lock.LockChecker",
    "org.checkerframework.checker.nullness.NullnessChecker",
    "org.checkerframework.checker.regex.RegexChecker",
    "org.checkerframework.checker.resourceleak.ResourceLeakChecker",
    "org.checkerframework.checker.signature.SignatureChecker",
    "org.checkerframework.checker.signedness.SignednessChecker",
    "org.checkerframework.common.initializedfields.InitializedFieldsChecker",
  ]
  extraJavacArgs = [
    "-Werror",
    "-Aversion",
    // "-verbose",
    "-AcheckPurityAnnotations",
    "-ArequirePrefixInWarningSuppressions",
    "-AwarnRedundantAnnotations",
    "-AwarnUnneededSuppressions",
  ]
}
// To use a snapshot version of the Checker Framework.
if (false) {
  // TODO: Change the above test to false when CF is released.
  ext.checkerFrameworkVersion = "3.51.1"
  dependencies {
    compileOnly("org.checkerframework:checker-qual:${checkerFrameworkVersion}")
    testCompileOnly("org.checkerframework:checker-qual:${checkerFrameworkVersion}")
    checkerFramework("org.checkerframework:checker:${checkerFrameworkVersion}")
  }
  configurations.all {
    resolutionStrategy.cacheChangingModulesFor 0, "minutes"
  }
}
// To use a locally-built Checker Framework, run gradle with "-PcfLocal".
if (project.hasProperty("cfLocal")) {
  def cfHome = String.valueOf(System.getenv("CHECKERFRAMEWORK"))
  dependencies {
    compileOnly(files(cfHome + "/checker/dist/checker-qual.jar"))
    testCompileOnly(files(cfHome + "/checker/dist/checker-qual.jar"))
    checkerFramework(files(cfHome + "/checker/dist/checker.jar"))
  }
}

// Javadoc

// Turn Javadoc warnings into errors.
javadoc {
  options.addStringOption("Xwerror", "-Xdoclint:all")
  options.addStringOption("private", "-quiet")
  options.addStringOption("source", "11")
  doLast {
    ant.replaceregexp(match:"@import url\\('resources/fonts/dejavu.css'\\);\\s*", replace:"",
    flags:"g", byline:true) {
      fileset(dir: destinationDir)
    }
  }
}
check.dependsOn(javadoc)

tasks.register("javadocWeb", Javadoc) {
  description = "Upload API documentation to website."
  source = sourceSets.main.allJava
  destinationDir = file("/cse/web/research/plumelib/${project.name}/api")
  classpath = project.sourceSets.main.compileClasspath
  options.addStringOption("source", "11")
  doLast {
    ant.replaceregexp(match:"@import url\\('resources/fonts/dejavu.css'\\);\\s*", replace:"",
    flags:"g", byline:true) {
      fileset(dir: destinationDir)
    }
    // Set permissions
    project.exec {
      commandLine("chgrp", "-R",  "plse_www", "/cse/web/research/plumelib/${project.name}/api")
    }
    project.exec {
      commandLine("chmod", "-R",  "g+w", "/cse/web/research/plumelib/${project.name}/api")
    }
  }
}

configurations {
  requireJavadoc
}
dependencies {
  requireJavadoc("org.plumelib:require-javadoc:2.0.0")
}
tasks.register("requireJavadoc", JavaExec) {
  group = "Documentation"
  description = "Ensures that Javadoc documentation exists."
  mainClass = "org.plumelib.javadoc.RequireJavadoc"
  classpath = configurations.requireJavadoc
  args("src/main/java")
  jvmArgs += [
    "--add-exports=jdk.compiler/com.sun.tools.javac.file=ALL-UNNAMED",
    "--add-exports=jdk.compiler/com.sun.tools.javac.parser=ALL-UNNAMED",
    "--add-exports=jdk.compiler/com.sun.tools.javac.tree=ALL-UNNAMED",
    "--add-exports=jdk.compiler/com.sun.tools.javac.util=ALL-UNNAMED",
    "--add-opens=jdk.compiler/com.sun.tools.javac.file=ALL-UNNAMED",
    "--add-opens=jdk.compiler/com.sun.tools.javac.parser=ALL-UNNAMED",
    "--add-opens=jdk.compiler/com.sun.tools.javac.tree=ALL-UNNAMED",
    "--add-opens=jdk.compiler/com.sun.tools.javac.util=ALL-UNNAMED",
  ]
}
check.dependsOn(requireJavadoc)
javadocWeb.dependsOn(requireJavadoc)

tasks.register("updateUserOptions", Javadoc) {
  dependsOn("assemble")
  description = "Updates printed documentation of command-line arguments."
  source = sourceSets.main.allJava.files.sort()
  classpath = project.sourceSets.main.compileClasspath
  options.memberLevel = JavadocMemberLevel.PRIVATE
  options.docletpath = project.sourceSets.main.runtimeClasspath as List
  options.doclet = "org.plumelib.options.OptionsDoclet"
  options.addStringOption("docfile", "${projectDir}/src/main/java/org/plumelib/javadoclookup/Lookup.java")
  options.addStringOption("format", "javadoc")
  options.addStringOption("i", "-quiet")
  options.noTimestamp(false)
  title = ""
}

// Emacs support

/* Make Emacs TAGS table */
tasks.register("tags", Exec) {
  description = "Run etags to create an Emacs TAGS table"
  commandLine("bash", "-c", "find src/ -name '*.java' | sort | xargs etags")
}


// Debugging support

tasks.register("printCompileClasspaths") {
  description = "Print the compile-time classpaths"
  doFirst {
    println("Compile classpath:")
    println(sourceSets.main.compileClasspath.asPath)
    println("Compile test classpath:")
    println(sourceSets.test.compileClasspath.asPath)
  }
}<|MERGE_RESOLUTION|>--- conflicted
+++ resolved
@@ -74,7 +74,6 @@
 
 // Error Prone linter
 
-<<<<<<< HEAD
 tasks.withType(JavaCompile).configureEach {
   options.forkOptions.jvmArgs += "-Xmx6g"
   options.compilerArgs << "-Werror"
@@ -86,23 +85,14 @@
     options.compilerArgs << "-Xlint:all,-processing,-options"
   }
 }
-=======
->>>>>>> e26e3b19
 if (isJava21orHigher) {
   apply plugin: "net.ltgt.errorprone"
   dependencies {
     errorprone("com.google.errorprone:error_prone_core:${errorproneVersion}")
   }
   tasks.withType(JavaCompile).configureEach {
-<<<<<<< HEAD
     options.errorprone {
       disable("ExtendsObject")  // Incorrect when using the Checker Framework.
-=======
-    // "-processing" avoids javac warning "No processor claimed any of these annotations".
-    options.compilerArgs << "-Xlint:all,-processing" << "-Werror"
-    options.errorprone {
-      disable("ExtendsObject")  // Incorrect when using the Checker Framework
->>>>>>> e26e3b19
       disable("ReferenceEquality") // Use Interning Checker instead.
     }
   }
